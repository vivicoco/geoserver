--- conflicted
+++ resolved
@@ -6,11 +6,7 @@
  <parent>
   <groupId>org.geoserver</groupId>
   <artifactId>maven</artifactId>
-<<<<<<< HEAD
-  <version>2.2-RC2</version>
-=======
   <version>2.2-RC3</version>
->>>>>>> dd4c2caa
  </parent>
 
  <groupId>org.geoserver.maven</groupId>
