<<<<<<< HEAD
/* (c) 2014 - 2015 Open Source Geospatial Foundation - all rights reserved
=======
/* (c) 2014 - 2016 Open Source Geospatial Foundation - all rights reserved
>>>>>>> e9706860
 * (c) 2001 - 2013 OpenPlans
 * This code is licensed under the GPL 2.0 license, available at the root
 * application directory.
 */
package org.geoserver.web.data.resource;

import java.io.IOException;
import java.math.BigDecimal;
import java.util.ArrayList;
import java.util.Arrays;
import java.util.Collections;
import java.util.Date;
import java.util.List;
import java.util.logging.Level;
import java.util.logging.Logger;

import org.apache.wicket.WicketRuntimeException;
import org.apache.wicket.ajax.AjaxRequestTarget;
import org.apache.wicket.ajax.form.AjaxFormComponentUpdatingBehavior;
import org.apache.wicket.markup.html.WebMarkupContainer;
import org.apache.wicket.markup.html.basic.Label;
import org.apache.wicket.markup.html.form.CheckBox;
import org.apache.wicket.markup.html.form.DropDownChoice;
import org.apache.wicket.markup.html.form.FormComponentPanel;
import org.apache.wicket.markup.html.form.IChoiceRenderer;
import org.apache.wicket.markup.html.form.TextField;
import org.apache.wicket.model.IModel;
import org.apache.wicket.model.PropertyModel;
import org.apache.wicket.validation.IValidatable;
import org.apache.wicket.validation.IValidationError;
import org.apache.wicket.validation.IValidator;
import org.apache.wicket.validation.ValidationError;
import org.geoserver.catalog.CoverageInfo;
import org.geoserver.catalog.DimensionDefaultValueSetting;
import org.geoserver.catalog.DimensionInfo;
import org.geoserver.catalog.DimensionPresentation;
import org.geoserver.catalog.FeatureTypeInfo;
import org.geoserver.catalog.ResourceInfo;
import org.geoserver.catalog.DimensionDefaultValueSetting.Strategy;
import org.geoserver.catalog.impl.DimensionInfoImpl;
import org.geoserver.ows.kvp.ElevationKvpParser;
import org.geoserver.ows.kvp.TimeKvpParser;
import org.geoserver.ows.kvp.TimeParser;
import org.geoserver.platform.GeoServerExtensions;
import org.geoserver.web.wicket.ParamResourceModel;
import org.geotools.coverage.grid.io.GridCoverage2DReader;
import org.geotools.util.Range;
import org.geotools.util.logging.Logging;
import org.opengis.coverage.grid.GridCoverageReader;
import org.opengis.feature.type.PropertyDescriptor;

/**
 * Edits a {@link DimensionInfo} object for the specified resource
 * 
 * @author Andrea Aime - GeoSolutions
 */
@SuppressWarnings("serial")
public class DimensionEditor extends FormComponentPanel<DimensionInfo> {
    
    static final Logger LOGGER = Logging.getLogger(DimensionEditor.class);

    List<DimensionPresentation> presentationModes;
    
    List<DimensionDefaultValueSetting.Strategy> defaultValueStrategies;

    private CheckBox enabled;

    private DropDownChoice<String> attribute;
    
    private DropDownChoice<String> endAttribute;

    private DropDownChoice<DimensionPresentation> presentation;
    
    private DropDownChoice<DimensionDefaultValueSetting.Strategy> defaultValueStrategy;

    private TextField<String> referenceValue;
    
    
    private TextField<String> units;
    
    private TextField<String> unitSymbol;
    
    private PeriodEditor resTime;

    private TextField<BigDecimal> resElevation;
    
    boolean time;
    
    public DimensionEditor(String id, IModel<DimensionInfo> model, ResourceInfo resource, Class type) {
        super(id, model);

        // double container dance to get stuff to show up and hide on demand (grrr)
        final WebMarkupContainer configsContainer = new WebMarkupContainer("configContainer");
        configsContainer.setOutputMarkupId(true);
        add(configsContainer);
        final WebMarkupContainer configs = new WebMarkupContainer("configs");
        configs.setOutputMarkupId(true);
        configs.setVisible(getModelObject().isEnabled());
        configsContainer.add(configs);

        // enabled flag, and show the rest only if enabled is true
        final PropertyModel<Boolean> enabledModel = new PropertyModel<Boolean>(model, "enabled");
        enabled = new CheckBox("enabled", enabledModel);
        add(enabled);
        enabled.add(new AjaxFormComponentUpdatingBehavior("onclick") {

            @Override
            protected void onUpdate(AjaxRequestTarget target) {
                Boolean visile = enabled.getModelObject();

                configs.setVisible(visile);
                target.add(configsContainer);
            }

        });

        // error message label
        Label noAttributeMessage = new Label("noAttributeMsg", "");
        add(noAttributeMessage);
        
        // the attribute label and dropdown container
        WebMarkupContainer attContainer = new WebMarkupContainer("attributeContainer");
        configs.add(attContainer);

        // check the attributes and show a dropdown
        List<String> attributes = getAttributesOfType(resource, type);
        attribute = new DropDownChoice<String>("attribute", new PropertyModel<String>(model,
		        "attribute"), attributes);
		attribute.setOutputMarkupId(true);
		attribute.setRequired(true);
		attContainer.add(attribute);
        
        List<String> endAttributes = new ArrayList<String>(attributes);
        endAttributes.add(0, "-");
        endAttribute = new DropDownChoice<String>("endAttribute", new PropertyModel<String>(model,
                "endAttribute"), endAttributes);
        endAttribute.setOutputMarkupId(true);
        endAttribute.setRequired(false);
        attContainer.add(endAttribute);

        // do we show it?
        if(resource instanceof FeatureTypeInfo) { 
            if (attributes.isEmpty()) {
                disableDimension(type, configs, noAttributeMessage);
            } else {
                noAttributeMessage.setVisible(false);
            }
        } else if(resource instanceof CoverageInfo) {
            attContainer.setVisible(false);
            attribute.setRequired(false);
            try {
                GridCoverageReader reader = ((CoverageInfo) resource).getGridCoverageReader(null, null);
                if(Number.class.isAssignableFrom(type)) {
                    String elev = reader.getMetadataValue(GridCoverage2DReader.HAS_ELEVATION_DOMAIN);
                    if(!Boolean.parseBoolean(elev)) {
                        disableDimension(type, configs, noAttributeMessage);
                    }
                } else if(Date.class.isAssignableFrom(type)) {
                    String time = reader.getMetadataValue(GridCoverage2DReader.HAS_TIME_DOMAIN);
                    if(!Boolean.parseBoolean(time)) {
                        disableDimension(type, configs, noAttributeMessage);
                    }
                }
            } catch(IOException e) {
                throw new WicketRuntimeException(e);
            }
        }
        
        // units block
        final WebMarkupContainer unitsContainer = new WebMarkupContainer("unitsContainer");
        configs.add(unitsContainer);
        IModel<String> uModel = new PropertyModel<String>(model, "units");
        units = new TextField<String>("units", uModel);
        unitsContainer.add(units);
        IModel<String> usModel = new PropertyModel<String>(model, "unitSymbol");
        unitSymbol = new TextField<String>("unitSymbol", usModel);
        unitsContainer.add(unitSymbol);        
        // set defaults for elevation if units have never been set
        if ("elevation".equals(id) && uModel.getObject() == null) {
            uModel.setObject(DimensionInfo.ELEVATION_UNITS);
            usModel.setObject(DimensionInfo.ELEVATION_UNIT_SYMBOL);
        }

        // presentation/resolution block
        final WebMarkupContainer resContainer = new WebMarkupContainer("resolutionContainer");
        resContainer.setOutputMarkupId(true);
        configs.add(resContainer);
        final WebMarkupContainer resolutions = new WebMarkupContainer("resolutions");
        resolutions
                .setVisible(model.getObject().getPresentation() == DimensionPresentation.DISCRETE_INTERVAL);
        resolutions.setOutputMarkupId(true);
        resContainer.add(resolutions);
        
        presentationModes = new ArrayList<DimensionPresentation>(Arrays.asList(DimensionPresentation.values()));
        presentation = new DropDownChoice<DimensionPresentation>("presentation",
                new PropertyModel<DimensionPresentation>(model, "presentation"),
                presentationModes, new PresentationModeRenderer());
        configs.add(presentation);
        presentation.setRequired(true);
        presentation.add(new AjaxFormComponentUpdatingBehavior("onchange") {

            @Override
            protected void onUpdate(AjaxRequestTarget target) {
                boolean visible = presentation.getModelObject() == DimensionPresentation.DISCRETE_INTERVAL;
                resolutions.setVisible(visible);
                target.add(resContainer);
            }

        });

        IModel<BigDecimal> rmodel = new PropertyModel<BigDecimal>(model, "resolution");
        resTime = new PeriodEditor("resTime", rmodel);
        resolutions.add(resTime);
        resElevation = new TextField<BigDecimal>("resElevation", rmodel);
        resolutions.add(resElevation);
        time = Date.class.isAssignableFrom(type);
        if(time) {
            resElevation.setVisible(false);
            resTime.setRequired(true);
            unitsContainer.setVisible(false);
        } else {
            resTime.setVisible(false);
            resElevation.setRequired(true);
        }
        
        //default value block
        DimensionDefaultValueSetting defValueSetting = model.getObject().getDefaultValue();
        if (defValueSetting == null){
        	defValueSetting = new DimensionDefaultValueSetting();
        	model.getObject().setDefaultValue(defValueSetting);
        }
        final WebMarkupContainer defValueContainer = new WebMarkupContainer("defaultValueContainer");
        defValueContainer.setOutputMarkupId(true);
        configs.add(defValueContainer);
        final WebMarkupContainer referenceValueContainer = new WebMarkupContainer("referenceValueContainer");
        referenceValueContainer.setOutputMarkupId(true);               
        referenceValueContainer.setVisible((defValueSetting.getStrategyType() == Strategy.FIXED) || (defValueSetting.getStrategyType() == Strategy.NEAREST));          
        defValueContainer.add(referenceValueContainer);
        
        defaultValueStrategies = new ArrayList<DimensionDefaultValueSetting.Strategy>(Arrays.asList(DimensionDefaultValueSetting.Strategy.values()));
        IModel<DimensionDefaultValueSetting.Strategy> strategyModel =  new PropertyModel<DimensionDefaultValueSetting.Strategy>(model.getObject().getDefaultValue(), "strategy");
        defaultValueStrategy = new DropDownChoice<DimensionDefaultValueSetting.Strategy>("strategy",
               strategyModel, defaultValueStrategies, new DefaultValueStrategyRenderer());
        configs.add(defaultValueStrategy);
        defaultValueStrategy.add(new AjaxFormComponentUpdatingBehavior("onchange") {

            @Override
            protected void onUpdate(AjaxRequestTarget target) {
                boolean visible = (defaultValueStrategy.getModelObject() == Strategy.FIXED) || (defaultValueStrategy.getModelObject() == Strategy.NEAREST);
                referenceValueContainer.setVisible(visible);
                target.add(defValueContainer);
            }

        });
        defValueContainer.add(defaultValueStrategy);
        
        final Label refValueValidationMessage = new Label("refValueValidationMsg", "");
        refValueValidationMessage.setVisible(false);
        
        IModel<String> refValueModel = new PropertyModel<String>(model.getObject().getDefaultValue(), "referenceValue");        
        referenceValue = new TextField<String>("referenceValue", refValueModel);
        referenceValue.add(new AjaxFormComponentUpdatingBehavior("onchange") {
            
            protected void onUpdate(AjaxRequestTarget target) {
                refValueValidationMessage.setDefaultModelObject(null);
                refValueValidationMessage.setVisible(false);
                target.add(referenceValueContainer);
            }

            @Override
            protected void onError(AjaxRequestTarget target, RuntimeException e) {
                super.onError(target, e);               
                if (referenceValue.hasErrorMessage()){
                    refValueValidationMessage.setDefaultModelObject(referenceValue.getFeedbackMessage().getMessage());
                    refValueValidationMessage.setVisible(true);
                }                
                target.add(referenceValueContainer);
            }
        });
        referenceValue.add(new ReferenceValueValidator(id, strategyModel));
              
        referenceValueContainer.add(referenceValue);
        referenceValueContainer.add(refValueValidationMessage);
        
        // set "current" for reference value if dimension is time, strategy is NEAREST and value has never been set
        if ("time".equals(id) && refValueModel.getObject() == null && strategyModel.getObject() == Strategy.NEAREST) {
            refValueModel.setObject(DimensionDefaultValueSetting.TIME_CURRENT);            
        }
    }
    
    /**
     * Allows to remove presentation modes from the editor. If only a single presentation mode
     * is left the editor will setup in non enabled mode and will return that fixed value
     * @param mode
     */
    public void disablePresentationMode(DimensionPresentation mode) {
        presentationModes.remove(mode);
        if(presentationModes.size() <= 1) {
            presentation.setModelObject(presentationModes.get(0));
            presentation.setEnabled(false);
        }
    }

    private void disableDimension(Class type, final WebMarkupContainer configs,
            Label noAttributeMessage) {
        // no attributes of the required type, no party
        enabled.setEnabled(false);
        enabled.setModelObject(false);
        configs.setVisible(false);
        ParamResourceModel typeName = new ParamResourceModel("AttributeType."
                + type.getSimpleName(), null);
        ParamResourceModel error = new ParamResourceModel("missingAttribute", this, typeName
                .getString());
        noAttributeMessage.setDefaultModelObject(error.getString());
    }

    @Override
    public boolean processChildren() {
        return true;
    }

    public void convertInput() {
        //Keep the original attributes
        if (!enabled.getModelObject()) {
            setConvertedInput(new DimensionInfoImpl());
        } else {
            //To keep the original values for attributes not editable in UI:
            DimensionInfoImpl info = new DimensionInfoImpl(this.getModelObject());
            
            info.setEnabled(true);
            attribute.processInput();
            endAttribute.processInput();
            info.setAttribute(attribute.getModelObject());
            String endAttributeValue = endAttribute.getModelObject();
            if ("-".equals(endAttributeValue)) {
                endAttributeValue = null;
            }
            info.setEndAttribute(endAttributeValue);
            units.processInput();
            String unitsValue = units.getModelObject();
            if ("time".equals(this.getId())) { // only one value is allowed for time units
                unitsValue = DimensionInfo.TIME_UNITS;
            } else if (unitsValue == null) { // allow blank units for any other dimension
                unitsValue = "";
            }
            info.setUnits(unitsValue);
            unitSymbol.processInput();
            info.setUnitSymbol(unitSymbol.getModelObject());
            info.setPresentation(presentation.getModelObject());
            if (info.getPresentation() == DimensionPresentation.DISCRETE_INTERVAL) {
                if(time) {
                    resTime.processInput();
                    info.setResolution(resTime.getModelObject());
                } else {
                    resElevation.processInput();
                    info.setResolution(resElevation.getModelObject());
                }
            }
            DimensionDefaultValueSetting defValueSetting = new DimensionDefaultValueSetting();
            defaultValueStrategy.processInput();            
            defValueSetting.setStrategyType(defaultValueStrategy.getModelObject());
            if (defValueSetting.getStrategyType() == Strategy.FIXED || defValueSetting.getStrategyType() == Strategy.NEAREST){
                referenceValue.processInput();
                if (referenceValue.hasErrorMessage()){
                    System.out.println("About to accept erroneous value "+referenceValue.getModelObject());
                }
                defValueSetting.setReferenceValue(referenceValue.getModelObject());
            }
            if (defValueSetting.getStrategyType() != Strategy.BUILTIN){
                info.setDefaultValue(defValueSetting);                
            }
            else {
                info.setDefaultValue(null);
            }
            setConvertedInput(info);
        }
    };
    
    

    /**
     * Returns all attributes conforming to the specified type
     * 
     * @param resource
     * @param type
     * @return
     */
    List<String> getAttributesOfType(ResourceInfo resource, Class<?> type) {
        List<String> result = new ArrayList<String>();

        if (resource instanceof FeatureTypeInfo) {
            try {
                FeatureTypeInfo ft = (FeatureTypeInfo) resource;
                for (PropertyDescriptor pd : ft.getFeatureType()
                        .getDescriptors()) {
                    if (type.isAssignableFrom(pd.getType().getBinding())) {
                        result.add(pd.getName().getLocalPart());
                    }
                }
            } catch (IOException e) {
                throw new WicketRuntimeException(e);
            }
        }

        return result;
    }

    /**
     * Renders a presentation mode into a human readable form
     * 
     * @author Alessio
     */
    public class PresentationModeRenderer implements IChoiceRenderer<DimensionPresentation> {

        public PresentationModeRenderer() {
            super();
        }

        public Object getDisplayValue(DimensionPresentation object) {
            return new ParamResourceModel(object.name(), DimensionEditor.this).getString();
        }

        public String getIdValue(DimensionPresentation object, int index) {
            return String.valueOf(object.ordinal());
        }
    }
    
    /**
     * Renders a default value strategy into a human readable form
     * 
     * @author Ilkka Rinne / Spatineo Inc for the Finnish Meteorological Institute
     */
    public class DefaultValueStrategyRenderer implements IChoiceRenderer<DimensionDefaultValueSetting.Strategy> {

        public DefaultValueStrategyRenderer() {
            super();
        }

        public Object getDisplayValue(DimensionDefaultValueSetting.Strategy object) {
            return new ParamResourceModel(object.name(), DimensionEditor.this).getString();
        }

        public String getIdValue(DimensionDefaultValueSetting.Strategy object, int index) {
            return String.valueOf(object.ordinal());
        }
    }
    
    /**
     * Validator for dimension default value reference values.
     * 
     * @author Ilkka Rinne / Spatineo Inc for the Finnish Meteorological Institute
     *
     */
    public class ReferenceValueValidator implements IValidator<String> {
        String dimension;
        IModel<DimensionDefaultValueSetting.Strategy> strategyModel;
        
        public ReferenceValueValidator(String dimensionId, IModel<DimensionDefaultValueSetting.Strategy> strategyModel){
            this.dimension = dimensionId;
            this.strategyModel = strategyModel;
        }

        @Override
<<<<<<< HEAD
        public void validate(IValidatable<String> value) {
            if ( ((strategyModel.getObject() == Strategy.FIXED) || (strategyModel.getObject() == Strategy.NEAREST)) && value.getValue() == null){
                value.error(new ValidationError("emptyReferenceValue"));
            }
            else if (dimension.equals("time")) {
                try {
                    DateUtil.parseDateTime(value.getValue());
                } catch (IllegalArgumentException iae) {
                    if (strategyModel.getObject() == Strategy.NEAREST) {
                        if (!DimensionDefaultValueSetting.TIME_CURRENT.equalsIgnoreCase(value
                                .getValue())) {
                            value.error(new ValidationError("invalidNearestTimeReferenceValue"));
                        }
                    } else {
                        value.error(new ValidationError("invalidTimeReferenceValue"));
                    }
=======
        protected void onValidate(IValidatable<String> value) {
            String stringValue = value.getValue();
            if ( ((strategyModel.getObject() == Strategy.FIXED) || (strategyModel.getObject() == Strategy.NEAREST)) && stringValue == null){
                error(value, "emptyReferenceValue");
            } else if (dimension.equals("time")) {
                if(!isValidTimeReference(stringValue, strategyModel.getObject())) {
                    String messageKey = strategyModel.getObject() == Strategy.NEAREST ?  "invalidNearestTimeReferenceValue" : "invalidTimeReferenceValue";
                    error(value, messageKey , Collections.singletonMap("value", (Object) stringValue));
                }
                
            } else if (dimension.equals("elevation")) {
                if(!isValidElevationReference(stringValue)) {
                    error(value, "invalidElevationReferenceValue", Collections.singletonMap("value",
                            (Object) stringValue));
                }
            }
        }

        private boolean isValidElevationReference(String stringValue) {
            try {
                ElevationKvpParser parser = GeoServerExtensions.bean(ElevationKvpParser.class);
                List values = (List) parser.parse(stringValue);
                // the KVP parser accepts also lists of values, we want a single one 
                return values.size() == 1;
            } catch (Exception e) {
                if(LOGGER.isLoggable(Level.FINER)) {
                    LOGGER.log(Level.FINER, "Invalid elevation value " + stringValue, e);
>>>>>>> e9706860
                }
                return false;
            }
<<<<<<< HEAD
            else if (dimension.equals("elevation")) {
                try {
                    Double.parseDouble(value.getValue());
                } catch (NumberFormatException nfe){
                    value.error(new ValidationError("invalidElevationReferenceValue"));
=======
        }

        private boolean isValidTimeReference(String stringValue, Strategy strategy) {
            try {
                TimeParser parser = new TimeParser();
                List values = (List) parser.parse(stringValue);
                // the KVP parser accepts also lists of values, we want a single one
                if(strategy == Strategy.FIXED) {
                    // point or range, but just one
                    return values.size() == 1;
                } else if(strategy == Strategy.NEAREST) {
                    // only point value, no ranges allowed
                    return values.size() == 1 && !(values.get(0) instanceof Range);
                } else {
                    // nope, we cannot have a reference value if the strategy is 
                    // not fixed or nearest
                    return false;
                }
            } catch (Exception e) {
                if(LOGGER.isLoggable(Level.FINER)) {
                    LOGGER.log(Level.FINER, "Invalid time value " + stringValue, e);
>>>>>>> e9706860
                }
                return false;
            }
        }
    }
    
}<|MERGE_RESOLUTION|>--- conflicted
+++ resolved
@@ -1,8 +1,4 @@
-<<<<<<< HEAD
-/* (c) 2014 - 2015 Open Source Geospatial Foundation - all rights reserved
-=======
 /* (c) 2014 - 2016 Open Source Geospatial Foundation - all rights reserved
->>>>>>> e9706860
  * (c) 2001 - 2013 OpenPlans
  * This code is licensed under the GPL 2.0 license, available at the root
  * application directory.
@@ -464,40 +460,21 @@
             this.dimension = dimensionId;
             this.strategyModel = strategyModel;
         }
-
+        
         @Override
-<<<<<<< HEAD
         public void validate(IValidatable<String> value) {
-            if ( ((strategyModel.getObject() == Strategy.FIXED) || (strategyModel.getObject() == Strategy.NEAREST)) && value.getValue() == null){
-                value.error(new ValidationError("emptyReferenceValue"));
-            }
-            else if (dimension.equals("time")) {
-                try {
-                    DateUtil.parseDateTime(value.getValue());
-                } catch (IllegalArgumentException iae) {
-                    if (strategyModel.getObject() == Strategy.NEAREST) {
-                        if (!DimensionDefaultValueSetting.TIME_CURRENT.equalsIgnoreCase(value
-                                .getValue())) {
-                            value.error(new ValidationError("invalidNearestTimeReferenceValue"));
-                        }
-                    } else {
-                        value.error(new ValidationError("invalidTimeReferenceValue"));
-                    }
-=======
-        protected void onValidate(IValidatable<String> value) {
             String stringValue = value.getValue();
             if ( ((strategyModel.getObject() == Strategy.FIXED) || (strategyModel.getObject() == Strategy.NEAREST)) && stringValue == null){
-                error(value, "emptyReferenceValue");
+                value.error(new ValidationError("emptyReferenceValue"));
             } else if (dimension.equals("time")) {
                 if(!isValidTimeReference(stringValue, strategyModel.getObject())) {
                     String messageKey = strategyModel.getObject() == Strategy.NEAREST ?  "invalidNearestTimeReferenceValue" : "invalidTimeReferenceValue";
-                    error(value, messageKey , Collections.singletonMap("value", (Object) stringValue));
+                    value.error(new ValidationError(messageKey));
                 }
                 
             } else if (dimension.equals("elevation")) {
                 if(!isValidElevationReference(stringValue)) {
-                    error(value, "invalidElevationReferenceValue", Collections.singletonMap("value",
-                            (Object) stringValue));
+                    value.error(new ValidationError("invalidElevationReferenceValue"));
                 }
             }
         }
@@ -511,17 +488,9 @@
             } catch (Exception e) {
                 if(LOGGER.isLoggable(Level.FINER)) {
                     LOGGER.log(Level.FINER, "Invalid elevation value " + stringValue, e);
->>>>>>> e9706860
                 }
                 return false;
             }
-<<<<<<< HEAD
-            else if (dimension.equals("elevation")) {
-                try {
-                    Double.parseDouble(value.getValue());
-                } catch (NumberFormatException nfe){
-                    value.error(new ValidationError("invalidElevationReferenceValue"));
-=======
         }
 
         private boolean isValidTimeReference(String stringValue, Strategy strategy) {
@@ -543,7 +512,6 @@
             } catch (Exception e) {
                 if(LOGGER.isLoggable(Level.FINER)) {
                     LOGGER.log(Level.FINER, "Invalid time value " + stringValue, e);
->>>>>>> e9706860
                 }
                 return false;
             }
